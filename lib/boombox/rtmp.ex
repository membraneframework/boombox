defmodule Boombox.RTMP do
  @moduledoc false

  import Membrane.ChildrenSpec
  require Membrane.Logger
  alias Boombox.Pipeline.{Ready, Wait}
  alias Membrane.{RTMP, RTMPServer}
<<<<<<< HEAD
=======

  @spec create_input(String.t() | pid(), pid()) :: Wait.t()
  def create_input(client_ref, _utility_supervisor) when is_pid(client_ref) do
    handle_connection(client_ref)
  end
>>>>>>> fae269f2

  def create_input(uri, utility_supervisor) do
    {use_ssl?, port, target_app, target_stream_key} = RTMPServer.parse_url(uri)

    boombox = self()

    handle_new_client = fn client_ref, app, stream_key ->
      if app == target_app and stream_key == target_stream_key do
        send(boombox, {:rtmp_client_ref, client_ref})
      else
        Membrane.Logger.warning("Unexpected client connected on /#{app}/#{stream_key}")
      end
    end

    server_options = %{
      handler: %RTMP.Source.ClientHandlerImpl{controlling_process: self()},
      port: port,
      use_ssl?: use_ssl?,
      handle_new_client: handle_new_client,
      client_timeout: 1_000
    }

    {:ok, _server} =
      Membrane.UtilitySupervisor.start_link_child(
        utility_supervisor,
<<<<<<< HEAD
        {Membrane.RTMPServer, server_options}
=======
        {RTMPServer, server_options}
>>>>>>> fae269f2
      )

    %Wait{}
  end

  @spec handle_connection(pid()) :: Ready.t()
  def handle_connection(client_ref) do
<<<<<<< HEAD
    spec =
      child(:rtmp_source, %Membrane.RTMP.SourceBin{client_ref: client_ref})
=======
    spec = [
      child(:rtmp_source, %RTMP.SourceBin{client_ref: client_ref})
>>>>>>> fae269f2
      |> via_out(:audio)
      |> child(:rtmp_in_aac_parser, Membrane.AAC.Parser)
      |> child(:rtmp_in_aac_decoder, Membrane.AAC.FDK.Decoder)

    track_builders = %{
      audio: get_child(:rtmp_in_aac_decoder),
      video: get_child(:rtmp_source) |> via_out(:video)
    }

    %Ready{spec_builder: spec, track_builders: track_builders}
  end
end<|MERGE_RESOLUTION|>--- conflicted
+++ resolved
@@ -5,14 +5,11 @@
   require Membrane.Logger
   alias Boombox.Pipeline.{Ready, Wait}
   alias Membrane.{RTMP, RTMPServer}
-<<<<<<< HEAD
-=======
 
   @spec create_input(String.t() | pid(), pid()) :: Wait.t()
   def create_input(client_ref, _utility_supervisor) when is_pid(client_ref) do
     handle_connection(client_ref)
   end
->>>>>>> fae269f2
 
   def create_input(uri, utility_supervisor) do
     {use_ssl?, port, target_app, target_stream_key} = RTMPServer.parse_url(uri)
@@ -38,11 +35,7 @@
     {:ok, _server} =
       Membrane.UtilitySupervisor.start_link_child(
         utility_supervisor,
-<<<<<<< HEAD
-        {Membrane.RTMPServer, server_options}
-=======
         {RTMPServer, server_options}
->>>>>>> fae269f2
       )
 
     %Wait{}
@@ -50,13 +43,8 @@
 
   @spec handle_connection(pid()) :: Ready.t()
   def handle_connection(client_ref) do
-<<<<<<< HEAD
     spec =
-      child(:rtmp_source, %Membrane.RTMP.SourceBin{client_ref: client_ref})
-=======
-    spec = [
       child(:rtmp_source, %RTMP.SourceBin{client_ref: client_ref})
->>>>>>> fae269f2
       |> via_out(:audio)
       |> child(:rtmp_in_aac_parser, Membrane.AAC.Parser)
       |> child(:rtmp_in_aac_decoder, Membrane.AAC.FDK.Decoder)
