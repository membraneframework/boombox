--- conflicted
+++ resolved
@@ -249,13 +249,8 @@
     Boombox.WebRTC.create_input(signaling)
   end
 
-<<<<<<< HEAD
-  defp create_input([storage_type, :mp4, location], _ctx) do
+  defp create_input({storage_type, :mp4, location}, _ctx) do
     Boombox.MP4.create_input(storage_type, location)
-=======
-  defp create_input({:file, :mp4, location}, _ctx) do
-    Boombox.MP4.create_input(location)
->>>>>>> 72f56ad9
   end
 
   defp create_input({:rtmp, uri}, ctx) do
@@ -290,24 +285,15 @@
   defp parse_input(input) when is_binary(input) do
     uri = URI.new!(input)
 
-<<<<<<< HEAD
     case uri do
       %URI{scheme: nil, path: path} ->
-        [:file, parse_file_extension(path), path]
-
-      %URI{scheme: scheme, path: path} when scheme in ["http", "https"] ->
-        [:http, parse_file_extension(path), input]
+        {:file, parse_file_extension(path), path}
+
+      %URI{scheme: scheme, path: path} when scheme in ["http", "https"] and path != nil ->
+        {:http, parse_file_extension(path), input}
 
       %URI{scheme: "rtmp"} ->
-        [:rtmp, input]
-=======
-    cond do
-      uri.scheme == nil and Path.extname(uri.path) == ".mp4" ->
-        {:file, :mp4, uri.path}
-
-      uri.scheme == "rtmp" ->
         {:rtmp, input}
->>>>>>> 72f56ad9
 
       _other ->
         raise "Couldn't parse URI: #{input}"
@@ -321,19 +307,12 @@
   defp parse_output(output) when is_binary(output) do
     uri = URI.new!(output)
 
-<<<<<<< HEAD
     case uri do
       %URI{scheme: nil, path: path} when path != nil ->
-        [:file, parse_file_extension(path), path]
+        {:file, parse_file_extension(path), path}
 
       _other ->
         raise "Couldn't parse URI: #{output}"
-=======
-    if uri.scheme == nil and Path.extname(uri.path) == ".mp4" do
-      {:file, :mp4, uri.path}
-    else
-      raise "Couldn't parse URI: #{output}"
->>>>>>> 72f56ad9
     end
   end
 
