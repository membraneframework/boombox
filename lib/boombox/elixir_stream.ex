defmodule Boombox.ElixirStream do
  @moduledoc false

  import Membrane.ChildrenSpec
  require Membrane.Pad, as: Pad

  alias __MODULE__.{Sink, Source}
<<<<<<< HEAD
  alias Boombox.Pipeline.{Ready, State}
=======
  alias Boombox.Pipeline.Ready
  alias Membrane.FFmpeg.SWScale
>>>>>>> 14695570

  @options_audio_keys [:audio_format, :audio_rate, :audio_channels]

  @spec create_input(producer :: pid, options :: Boombox.in_stream_opts()) :: Ready.t()
  def create_input(producer, options) do
    options = parse_options(options, :input)

    builders =
      [:audio, :video]
      |> Enum.filter(&(options[&1] != false))
      |> Map.new(fn
        :video ->
          {:video,
           get_child(:elixir_stream_source)
           |> via_out(Pad.ref(:output, :video))
           |> child(%SWScale.Converter{format: :I420})
           |> child(%Membrane.H264.FFmpeg.Encoder{profile: :baseline, preset: :ultrafast})}

        :audio ->
          {:audio,
           get_child(:elixir_stream_source)
           |> via_out(Pad.ref(:output, :audio))}
      end)

    spec_builder =
      child(:elixir_stream_source, %Source{producer: producer})

    %Ready{track_builders: builders, spec_builder: spec_builder}
  end

  @spec link_output(
          consumer :: pid,
          options :: Boombox.out_stream_opts(),
          Boombox.Pipeline.track_builders(),
          Membrane.ChildrenSpec.t(),
          State.t()
        ) :: Ready.t()
  def link_output(consumer, options, track_builders, spec_builder, state) do
    options = parse_options(options, :output)

    {track_builders, to_ignore} =
      Map.split_with(track_builders, fn {kind, _builder} -> options[kind] != false end)

    spec =
      [
        spec_builder,
        child(:elixir_stream_sink, %Sink{consumer: consumer}),
        Enum.map(track_builders, fn
          {:audio, builder} ->
            builder
            |> child(:mp4_audio_transcoder, %Membrane.Transcoder{
              output_stream_format: Membrane.RawAudio
            })
            |> maybe_plug_resampler(options)
            |> via_in(Pad.ref(:input, :audio))
            |> get_child(:elixir_stream_sink)

          {:video, builder} ->
            builder
            |> child(:elixir_stream_video_transcoder, %Membrane.Transcoder{
              output_stream_format: Membrane.RawVideo,
              force_transcoding?: state.force_transcoding in [true, :video]
            })
            |> child(:elixir_stream_rgb_converter, %SWScale.Converter{
              format: :RGB,
              output_width: options[:video_width],
              output_height: options[:video_height]
            })
            |> via_in(Pad.ref(:input, :video))
            |> get_child(:elixir_stream_sink)
        end),
        Enum.map(to_ignore, fn {_track, builder} -> builder |> child(Membrane.Debug.Sink) end)
      ]

    %Ready{actions: [spec: spec], eos_info: Map.keys(track_builders)}
  end

  @spec parse_options(Boombox.in_stream_opts(), :input) :: map()
  @spec parse_options(Boombox.out_stream_opts(), :output) :: map()
  defp parse_options(options, direction) do
    audio = Keyword.get(options, :audio)

    audio_keys =
      if direction == :output and audio != false and
           Enum.any?(@options_audio_keys, &Keyword.has_key?(options, &1)),
         do: @options_audio_keys,
         else: []

    options =
      options
      |> Keyword.validate!([:video, :audio, :video_width, :video_height] ++ audio_keys)
      |> Map.new()

    if options.audio == false and options.video == false do
      raise "Got audio and video options set to false. At least one track must be enabled."
    end

    options
  end

  defp maybe_plug_resampler(builder, %{
         audio_format: format,
         audio_rate: rate,
         audio_channels: channels
       }) do
    format = %Membrane.RawAudio{sample_format: format, sample_rate: rate, channels: channels}

    builder
    |> child(%Membrane.FFmpeg.SWResample.Converter{output_stream_format: format})
  end

  defp maybe_plug_resampler(builder, _options) do
    builder
  end
end<|MERGE_RESOLUTION|>--- conflicted
+++ resolved
@@ -5,12 +5,8 @@
   require Membrane.Pad, as: Pad
 
   alias __MODULE__.{Sink, Source}
-<<<<<<< HEAD
   alias Boombox.Pipeline.{Ready, State}
-=======
-  alias Boombox.Pipeline.Ready
   alias Membrane.FFmpeg.SWScale
->>>>>>> 14695570
 
   @options_audio_keys [:audio_format, :audio_rate, :audio_channels]
 
