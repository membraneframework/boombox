--- conflicted
+++ resolved
@@ -106,20 +106,15 @@
           | {:rtsp, url :: String.t()}
           | {:rtp, in_rtp_opts()}
           | {:hls, url :: String.t()}
-<<<<<<< HEAD
-          | {:hls, url :: String.t(), [hls_variant_selection_policy_opt()]}
-          | {:stream, in_stream_opts()}
-          | {:srt, url :: String.t()}
-          | {:srt, url :: String.t(), srt_auth_opts()}
-=======
           | {:hls, url :: String.t(),
              [
                hls_mode_opt()
                | hls_variant_selection_policy_opt()
              ]}
+          | {:srt, url :: String.t()}
+          | {:srt, url :: String.t(), srt_auth_opts()}
 
   @type stream_input :: {:stream, in_stream_opts()}
->>>>>>> 6a285ee7
 
   @type output ::
           (path_or_uri :: String.t())
@@ -138,14 +133,10 @@
                | transcoding_policy_opt()
              ]}
           | {:rtp, out_rtp_opts()}
-<<<<<<< HEAD
-          | {:stream, out_stream_opts()}
           | {:srt, url :: String.t()}
           | {:srt, url :: String.t(), srt_auth_opts()}
-=======
 
   @type stream_output :: {:stream, out_stream_opts()}
->>>>>>> 6a285ee7
 
   @typep procs :: %{pipeline: pid(), supervisor: pid()}
   @typep opts_map :: %{
