--- conflicted
+++ resolved
@@ -9,18 +9,11 @@
   @type input ::
           URI.t()
           | Path.t()
-<<<<<<< HEAD
-          | [:file | :mp4 | Path.t()]
-          | [:webrtc | webrtc_opts()]
-          | [:rtmp | URI.t()]
-          | [:rtsp | URI.t()]
-  @type output :: URI.t() | Path.t() | [:file | :mp4 | Path.t()] | [:webrtc | webrtc_opts()]
-=======
           | {:file, :mp4, Path.t()}
           | {:webrtc, webrtc_opts()}
           | {:rtmp, URI.t()}
+          | {:rtsp | URI.t()}
   @type output :: URI.t() | Path.t() | {:file, :mp4, Path.t()} | {:webrtc, webrtc_opts()}
->>>>>>> 72f56ad9
 
   @spec run(input: input, output: output) :: :ok
   def run(opts) do
