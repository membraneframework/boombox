defmodule Boombox do
  @moduledoc """
  Boombox is a tool for audio and video streaming.

  See `t:input/0` and `t:output/0` for supported protocols.
  """
  @type webrtc_opts :: Membrane.WebRTC.SignalingChannel.t() | URI.t()

  @type file_extension :: :mp4

  @type input ::
          String.t()
          | {:file, file_extension(), path :: String.t()}
          | {:http, file_extension(), url :: String.t()}
          | {:webrtc, webrtc_opts()}
<<<<<<< HEAD
          | {:rtmp, url :: String.t()}
          | {:rtsp, url :: String.t()}
=======
          | {:rtmp, URI.t() | pid()}
>>>>>>> fae269f2
  @type output ::
          String.t()
          | {:file, file_extension(), path :: String.t()}
          | {:webrtc, webrtc_opts()}
          | {:hls, path :: String.t()}

  @spec run(input: input, output: output) :: :ok
  def run(opts) do
    {:ok, supervisor, _pipeline} = Membrane.Pipeline.start_link(Boombox.Pipeline, opts)
    Process.monitor(supervisor)

    receive do
      {:DOWN, _monitor, :process, ^supervisor, _reason} -> :ok
    end
  end

  @spec run_cli([String.t()]) :: :ok
  def run_cli(args \\ System.argv()) do
    args =
      Enum.map(args, fn
        "-" <> value -> String.to_atom(value)
        value -> value
      end)

    run(input: parse_cli_io(:i, args), output: parse_cli_io(:o, args))
  end

  defp parse_cli_io(type, args) do
    args
    |> Enum.drop_while(&(&1 != type))
    |> Enum.drop(1)
    |> Enum.take_while(&(&1 not in [:i, :o]))
    |> case do
      [value] -> value
      [_h | _t] = values -> List.to_tuple(values)
    end
  end
end<|MERGE_RESOLUTION|>--- conflicted
+++ resolved
@@ -13,12 +13,8 @@
           | {:file, file_extension(), path :: String.t()}
           | {:http, file_extension(), url :: String.t()}
           | {:webrtc, webrtc_opts()}
-<<<<<<< HEAD
-          | {:rtmp, url :: String.t()}
+          | {:rtmp, url :: String.t() | pid()}
           | {:rtsp, url :: String.t()}
-=======
-          | {:rtmp, URI.t() | pid()}
->>>>>>> fae269f2
   @type output ::
           String.t()
           | {:file, file_extension(), path :: String.t()}
