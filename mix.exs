defmodule Boombox.Mixfile do
  use Mix.Project

  @version "0.2.2"
  @github_url "https://github.com/membraneframework/boombox"

  def project do
    [
      app: :boombox,
      version: @version,
      elixir: "~> 1.13",
      elixirc_paths: elixirc_paths(Mix.env()),
      start_permanent: Mix.env() == :prod,
      deps: deps(),
      dialyzer: dialyzer(),
      releases: releases(),
      aliases: aliases(),

      # hex
      description: "Boombox",
      package: package(),

      # docs
      name: "Boombox",
      source_url: @github_url,
      docs: docs()
    ]
  end

  def application do
    [
      extra_applications: [],
      mod:
        if burrito?() do
          {Boombox.Utils.BurritoApp, []}
        else
          {Boombox.Application, []}
        end
    ]
  end

  defp burrito?, do: System.get_env("BOOMBOX_BURRITO") != nil

  defp elixirc_paths(:test), do: ["lib", "test/support"]
  defp elixirc_paths(_env), do: ["lib"]

  defp deps do
    [
<<<<<<< HEAD
      # {:membrane_core, "~> 1.2"},
      {:membrane_core,
       github: "membraneframework/membrane_core", branch: "master", override: true},
=======
      {:membrane_core, "~> 1.2"},
>>>>>>> b321d4f8
      {:membrane_transcoder_plugin, "~> 0.3.2"},
      {:membrane_webrtc_plugin, "~> 0.25.0"},
      {:membrane_mp4_plugin, "~> 0.35.2"},
      {:membrane_realtimer_plugin, "~> 0.9.0"},
      # {:membrane_http_adaptive_stream_plugin, "~> 0.18.5"},
      {:membrane_http_adaptive_stream_plugin,
       github: "membraneframework/membrane_http_adaptive_stream_plugin",
       ref: "d324bc3d6ecb2da2e73c302815490ba4cdacd768"},
      # remember to delete the dependency below after
      # releasing membrane_http_adaptive_stream_plugin
      {:ex_hls,
       github: "membraneframework-labs/ex_hls",
       ref: "58a7ee0e14154d913bd49b22639854d7e74e49ef",
       override: true},
      {:membrane_rtmp_plugin, "~> 0.27.2"},
      {:membrane_rtsp_plugin, "~> 0.6.1"},
      {:membrane_rtp_plugin, "~> 0.30.0"},
      {:membrane_rtp_format, "~> 0.10.0"},
      {:membrane_rtp_aac_plugin, "~> 0.9.0"},
      {:membrane_rtp_h264_plugin, "~> 0.20.0"},
      {:membrane_rtp_opus_plugin, "~> 0.10.0"},
      {:membrane_rtp_h265_plugin, "~> 0.5.2"},
      {:membrane_ffmpeg_swresample_plugin, "~> 0.20.0"},
      {:membrane_hackney_plugin, "~> 0.11.0"},
      {:membrane_ffmpeg_swscale_plugin, "~> 0.16.2"},
      {:membrane_wav_plugin, "~> 0.10.1"},
      {:membrane_ivf_plugin, "~> 0.8.0"},
      {:membrane_ogg_plugin, "~> 0.5.0"},
      {:membrane_stream_plugin, "~> 0.4.0"},
      {:membrane_srt_plugin, "~> 0.1.1"},
      {:mpeg_ts, "~> 2.0.0", override: true},
      {:membrane_simple_rtsp_server, "~> 0.1.4", only: :test},
      {:image, "~> 0.54.0"},
      {:async_test, github: "software-mansion-labs/elixir_async_test", only: :test},
      # {:playwright, "~> 1.49.1-alpha.1", only: :test},
      {:playwright,
       github: "membraneframework-labs/playwright-elixir",
       ref: "5c02249512fa543f5e619a69b7e5c9e046605fe5",
       only: :test},
      {:burrito, "~> 1.0", runtime: burrito?(), optional: true},
      {:ex_doc, ">= 0.0.0", only: :dev, runtime: false},
      {:dialyxir, ">= 0.0.0", only: :dev, runtime: false},
      {:credo, ">= 0.0.0", only: :dev, runtime: false}
    ]
  end

  defp dialyzer() do
    opts = [
      flags: [:error_handling]
    ]

    if System.get_env("CI") == "true" do
      # Store PLTs in cacheable directory for CI
      [plt_local_path: "priv/plts", plt_core_path: "priv/plts"] ++ opts
    else
      opts
    end
  end

  defp package do
    [
      maintainers: ["Membrane Team"],
      licenses: ["Apache-2.0"],
      links: %{
        "GitHub" => @github_url,
        "Membrane Framework Homepage" => "https://membrane.stream"
      },
      files: ["lib", "mix.exs", "README*", "LICENSE*", ".formatter.exs", "bin/boombox"]
    ]
  end

  defp aliases do
    [docs: [&generate_docs_examples/1, "docs"]]
  end

  defp generate_docs_examples(_) do
    docs_install_config = "boombox = :boombox"

    modified_livebook =
      File.read!("examples.livemd")
      |> String.replace(
        ~r/# MIX_INSTALL_CONFIG_BEGIN\n(.|\n)*# MIX_INSTALL_CONFIG_END\n/U,
        docs_install_config,
        global: false
      )

    File.write!("#{Mix.Project.build_path()}/examples.livemd", modified_livebook)
  end

  defp docs do
    [
      main: "readme",
      extras: [
        "README.md",
        {"#{Mix.Project.build_path()}/examples.livemd", title: "Examples"},
        {"LICENSE", title: "License"}
      ],
      formatters: ["html"],
      source_ref: "v#{@version}",
      nest_modules_by_prefix: [Boombox]
    ]
  end

  defp releases() do
    {burrito_wrap, burrito_config} =
      if burrito?() do
        {&Burrito.wrap/1, burrito_config()}
      else
        {& &1, []}
      end

    [
      boombox:
        [
          steps: [:assemble, &restore_symlinks/1, burrito_wrap]
        ] ++ burrito_config,
      server: [
        steps: [:assemble, &restore_symlinks/1]
      ]
    ]
  end

  defp burrito_config() do
    current_os =
      case :os.type() do
        {:win32, _} -> :windows
        {:unix, :darwin} -> :darwin
        {:unix, :linux} -> :linux
      end

    arch_string =
      :erlang.system_info(:system_architecture)
      |> to_string()
      |> String.downcase()
      |> String.split("-")
      |> List.first()

    current_cpu =
      case arch_string do
        "x86_64" -> :x86_64
        "arm64" -> :aarch64
        "aarch64" -> :aarch64
        _ -> :unknown
      end

    [
      burrito: [
        targets: [
          current: [os: current_os, cpu: current_cpu]
        ]
      ]
    ]
  end

  # mix release doesn't preserve symlinks, but replaces
  # them with whatever they point to, while
  # bundlex uses symlinks to provide precompiled deps.
  # That makes the release size enormous, so this workaroud
  # recreates the symlinks by replacing the copied data
  # with new symlinks pointing to bundlex's
  # priv/shared/precompiled directory
  defp restore_symlinks(release) do
    base_dir = "#{__DIR__}/_build/dev/rel/boombox/lib"

    shared =
      Path.wildcard("#{base_dir}/bundlex*/priv/shared/precompiled/*")
      |> Enum.map(&Path.relative_to(&1, base_dir))
      |> Map.new(&{Path.basename(&1), &1})

    Path.wildcard("#{base_dir}/*/priv/bundlex/*/*")
    |> Enum.each(fn path ->
      name = Path.basename(path)

      case shared[name] do
        nil ->
          :ok

        shared_dir ->
          File.rm_rf!(path)
          depth = path |> Path.relative_to(base_dir) |> Path.split() |> length()
          ln = String.duplicate("../", depth - 1) <> shared_dir
          dbg(path)
          dbg(ln)
          File.ln_s!(ln, path)
      end
    end)

    release
  end
end<|MERGE_RESOLUTION|>--- conflicted
+++ resolved
@@ -46,13 +46,7 @@
 
   defp deps do
     [
-<<<<<<< HEAD
-      # {:membrane_core, "~> 1.2"},
-      {:membrane_core,
-       github: "membraneframework/membrane_core", branch: "master", override: true},
-=======
       {:membrane_core, "~> 1.2"},
->>>>>>> b321d4f8
       {:membrane_transcoder_plugin, "~> 0.3.2"},
       {:membrane_webrtc_plugin, "~> 0.25.0"},
       {:membrane_mp4_plugin, "~> 0.35.2"},
