defmodule Boombox.Mixfile do
  use Mix.Project

  @version "0.1.0"
  @github_url "https://github.com/membraneframework/boombox"

  def project do
    [
      app: :boombox,
      version: @version,
      elixir: "~> 1.13",
      elixirc_paths: elixirc_paths(Mix.env()),
      start_permanent: Mix.env() == :prod,
      deps: deps(),
      dialyzer: dialyzer(),
      releases: releases(),

      # hex
      description: "Boombox",
      package: package(),

      # docs
      name: "Boombox",
      source_url: @github_url,
      docs: docs()
    ]
  end

  def application do
    [
      extra_applications: [],
      mod:
        if burrito?() do
          {Boombox.Utils.BurritoApp, []}
        else
          []
        end
    ]
  end

  defp burrito?, do: System.get_env("BOOMBOX_BURRITO") != nil

  defp elixirc_paths(:test), do: ["lib", "test/support"]
  defp elixirc_paths(_env), do: ["lib"]

  defp deps do
    [
      {:membrane_core, "~> 1.1"},
<<<<<<< HEAD
      {:membrane_webrtc_plugin, "~> 0.23.2"},
      {:membrane_transcoder_plugin, "~> 0.1.2"},
=======
      # {:membrane_webrtc_plugin, "~> 0.23.2"},
      {:membrane_webrtc_plugin, github: "membraneframework/membrane_webrtc_plugin"},
      {:membrane_opus_plugin, "~> 0.20.3"},
      {:membrane_aac_plugin, "~> 0.19.0"},
      {:membrane_aac_fdk_plugin, "~> 0.18.0"},
      {:membrane_vpx_plugin, "~> 0.3.0"},
      {:membrane_h26x_plugin, "~> 0.10.0"},
      {:membrane_h264_ffmpeg_plugin, "~> 0.32.5"},
      {:membrane_h265_ffmpeg_plugin, "~> 0.4.2"},
>>>>>>> 5859bd17
      {:membrane_mp4_plugin, "~> 0.35.2"},
      {:membrane_realtimer_plugin, "~> 0.9.0"},
      {:membrane_http_adaptive_stream_plugin, "~> 0.18.5"},
      {:membrane_rtmp_plugin, "~> 0.27.2"},
      {:membrane_rtsp_plugin, "~> 0.6.1"},
      {:membrane_rtp_plugin, "~> 0.30.0"},
      {:membrane_rtp_format, "~> 0.10.0"},
      {:membrane_rtp_aac_plugin, "~> 0.9.0"},
      {:membrane_rtp_h264_plugin, "~> 0.20.0"},
      {:membrane_rtp_opus_plugin, "~> 0.10.0"},
      {:membrane_rtp_h265_plugin, "~> 0.5.2"},
      {:membrane_ffmpeg_swresample_plugin, "~> 0.20.0"},
      {:membrane_hackney_plugin, "~> 0.11.0"},
      {:membrane_ffmpeg_swscale_plugin, "~> 0.16.2"},
      {:image, "~> 0.54.0"},
      {:membrane_simple_rtsp_server, "~> 0.1.3", only: :test},
      # {:playwright, "~> 1.49.1-alpha.1", only: :test},
      {:playwright,
       github: "membraneframework-labs/playwright-elixir",
       ref: "5c02249512fa543f5e619a69b7e5c9e046605fe5",
       only: :test},
      {:burrito, "~> 1.0", runtime: burrito?(), optional: true},
      {:ex_doc, ">= 0.0.0", only: :dev, runtime: false},
      {:dialyxir, ">= 0.0.0", only: :dev, runtime: false},
      {:credo, ">= 0.0.0", only: :dev, runtime: false}
    ]
  end

  defp dialyzer() do
    opts = [
      flags: [:error_handling]
    ]

    if System.get_env("CI") == "true" do
      # Store PLTs in cacheable directory for CI
      [plt_local_path: "priv/plts", plt_core_path: "priv/plts"] ++ opts
    else
      opts
    end
  end

  defp package do
    [
      maintainers: ["Membrane Team"],
      licenses: ["Apache-2.0"],
      links: %{
        "GitHub" => @github_url,
        "Membrane Framework Homepage" => "https://membrane.stream"
      },
      files: ["lib", "mix.exs", "README*", "LICENSE*", ".formatter.exs", "bin/boombox"]
    ]
  end

  defp docs do
    [
      main: "readme",
      extras: ["README.md", {"examples.livemd", title: "Examples"}, {"LICENSE", title: "License"}],
      formatters: ["html"],
      source_ref: "v#{@version}",
      nest_modules_by_prefix: [Boombox]
    ]
  end

  defp releases() do
    {burrito_wrap, burrito_config} =
      if burrito?() do
        {&Burrito.wrap/1, burrito_config()}
      else
        {& &1, []}
      end

    [
      boombox:
        [
          steps: [:assemble, &restore_symlinks/1, burrito_wrap]
        ] ++
          burrito_config
    ]
  end

  defp burrito_config() do
    current_os =
      case :os.type() do
        {:win32, _} -> :windows
        {:unix, :darwin} -> :darwin
        {:unix, :linux} -> :linux
      end

    arch_string =
      :erlang.system_info(:system_architecture)
      |> to_string()
      |> String.downcase()
      |> String.split("-")
      |> List.first()

    current_cpu =
      case arch_string do
        "x86_64" -> :x86_64
        "arm64" -> :aarch64
        "aarch64" -> :aarch64
        _ -> :unknown
      end

    [
      burrito: [
        targets: [
          current: [os: current_os, cpu: current_cpu]
        ]
      ]
    ]
  end

  # mix release doesn't preserve symlinks, but replaces
  # them with whatever they point to, while
  # bundlex uses symlinks to provide precompiled deps.
  # That makes the release size enormous, so this workaroud
  # recreates the symlinks by replacing the copied data
  # with new symlinks pointing to bundlex's
  # priv/shared/precompiled directory
  defp restore_symlinks(release) do
    base_dir = "#{__DIR__}/_build/dev/rel/boombox/lib"

    shared =
      Path.wildcard("#{base_dir}/bundlex*/priv/shared/precompiled/*")
      |> Enum.map(&Path.relative_to(&1, base_dir))
      |> Map.new(&{Path.basename(&1), &1})

    Path.wildcard("#{base_dir}/*/priv/bundlex/*/*")
    |> Enum.each(fn path ->
      name = Path.basename(path)

      case shared[name] do
        nil ->
          :ok

        shared_dir ->
          File.rm_rf!(path)
          depth = path |> Path.relative_to(base_dir) |> Path.split() |> length()
          ln = String.duplicate("../", depth - 1) <> shared_dir
          dbg(path)
          dbg(ln)
          File.ln_s!(ln, path)
      end
    end)

    release
  end
end<|MERGE_RESOLUTION|>--- conflicted
+++ resolved
@@ -46,20 +46,9 @@
   defp deps do
     [
       {:membrane_core, "~> 1.1"},
-<<<<<<< HEAD
-      {:membrane_webrtc_plugin, "~> 0.23.2"},
       {:membrane_transcoder_plugin, "~> 0.1.2"},
-=======
       # {:membrane_webrtc_plugin, "~> 0.23.2"},
       {:membrane_webrtc_plugin, github: "membraneframework/membrane_webrtc_plugin"},
-      {:membrane_opus_plugin, "~> 0.20.3"},
-      {:membrane_aac_plugin, "~> 0.19.0"},
-      {:membrane_aac_fdk_plugin, "~> 0.18.0"},
-      {:membrane_vpx_plugin, "~> 0.3.0"},
-      {:membrane_h26x_plugin, "~> 0.10.0"},
-      {:membrane_h264_ffmpeg_plugin, "~> 0.32.5"},
-      {:membrane_h265_ffmpeg_plugin, "~> 0.4.2"},
->>>>>>> 5859bd17
       {:membrane_mp4_plugin, "~> 0.35.2"},
       {:membrane_realtimer_plugin, "~> 0.9.0"},
       {:membrane_http_adaptive_stream_plugin, "~> 0.18.5"},
