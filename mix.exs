defmodule Boombox.Mixfile do
  use Mix.Project

  @version "0.1.0"
  @github_url "https://github.com/membraneframework/boombox"

  def project do
    [
      app: :boombox,
      version: @version,
      elixir: "~> 1.13",
      elixirc_paths: elixirc_paths(Mix.env()),
      start_permanent: Mix.env() == :prod,
      deps: deps(),
      dialyzer: dialyzer(),
      releases: releases(),
      aliases: aliases(),

      # hex
      description: "Boombox",
      package: package(),

      # docs
      name: "Boombox",
      source_url: @github_url,
      docs: docs()
    ]
  end

  def application do
    [
      extra_applications: [],
      mod:
        if burrito?() do
          {Boombox.Utils.BurritoApp, []}
        else
          []
        end
    ]
  end

  defp burrito?, do: System.get_env("BOOMBOX_BURRITO") != nil

  defp elixirc_paths(:test), do: ["lib", "test/support"]
  defp elixirc_paths(_env), do: ["lib"]

  defp deps do
    [
      {:membrane_core, "~> 1.2"},
<<<<<<< HEAD
      {:membrane_transcoder_plugin,
       github: "membraneframework/membrane_transcoder_plugin",
       ref: "991718d00709b0f5de47f056f7110b19fe63a7e9"},
      {:membrane_webrtc_plugin, "~> 0.25.0"},
=======
      {:membrane_transcoder_plugin, "~> 0.2.2"},
      {:membrane_webrtc_plugin, "~> 0.24.0"},
>>>>>>> ac830650
      {:membrane_mp4_plugin, "~> 0.35.2"},
      {:membrane_realtimer_plugin, "~> 0.9.0"},
      {:membrane_http_adaptive_stream_plugin, "~> 0.18.5"},
      {:membrane_rtmp_plugin, "~> 0.27.2"},
      {:membrane_rtsp_plugin, "~> 0.6.1"},
      {:membrane_rtp_plugin, "~> 0.30.0"},
      {:membrane_rtp_format, "~> 0.10.0"},
      {:membrane_rtp_aac_plugin, "~> 0.9.0"},
      {:membrane_rtp_h264_plugin, "~> 0.20.0"},
      {:membrane_rtp_opus_plugin, "~> 0.10.0"},
      {:membrane_rtp_h265_plugin, "~> 0.5.2"},
      {:membrane_ffmpeg_swresample_plugin, "~> 0.20.0"},
      {:membrane_hackney_plugin, "~> 0.11.0"},
      {:membrane_ffmpeg_swscale_plugin, "~> 0.16.2"},
      {:membrane_wav_plugin, "~> 0.10.1"},
      {:membrane_ivf_plugin, "~> 0.8.0"},
      {:membrane_ogg_plugin, "~> 0.5.0"},
      {:membrane_stream_plugin, "~> 0.4.0"},
      {:membrane_simple_rtsp_server, "~> 0.1.4", only: :test},
      {:image, "~> 0.54.0"},
      # {:playwright, "~> 1.49.1-alpha.1", only: :test},
      {:playwright,
       github: "membraneframework-labs/playwright-elixir",
       ref: "5c02249512fa543f5e619a69b7e5c9e046605fe5",
       only: :test},
      {:burrito, "~> 1.0", runtime: burrito?(), optional: true},
      {:ex_doc, ">= 0.0.0", only: :dev, runtime: false},
      {:dialyxir, ">= 0.0.0", only: :dev, runtime: false},
      {:credo, ">= 0.0.0", only: :dev, runtime: false}
    ]
  end

  defp dialyzer() do
    opts = [
      flags: [:error_handling]
    ]

    if System.get_env("CI") == "true" do
      # Store PLTs in cacheable directory for CI
      [plt_local_path: "priv/plts", plt_core_path: "priv/plts"] ++ opts
    else
      opts
    end
  end

  defp package do
    [
      maintainers: ["Membrane Team"],
      licenses: ["Apache-2.0"],
      links: %{
        "GitHub" => @github_url,
        "Membrane Framework Homepage" => "https://membrane.stream"
      },
      files: ["lib", "mix.exs", "README*", "LICENSE*", ".formatter.exs", "bin/boombox"]
    ]
  end

  defp aliases do
    [docs: [&generate_docs_examples/1, "docs"]]
  end

  defp generate_docs_examples(_) do
    docs_install_config = "boombox = :boombox"

    modified_livebook =
      File.read!("examples.livemd")
      |> String.replace(
        ~r/# MIX_INSTALL_CONFIG_BEGIN\n(.|\n)*# MIX_INSTALL_CONFIG_END\n/U,
        docs_install_config,
        global: false
      )

    File.write!("#{Mix.Project.build_path()}/examples.livemd", modified_livebook)
  end

  defp docs do
    [
      main: "readme",
      extras: [
        "README.md",
        {"#{Mix.Project.build_path()}/examples.livemd", title: "Examples"},
        {"LICENSE", title: "License"}
      ],
      formatters: ["html"],
      source_ref: "v#{@version}",
      nest_modules_by_prefix: [Boombox]
    ]
  end

  defp releases() do
    {burrito_wrap, burrito_config} =
      if burrito?() do
        {&Burrito.wrap/1, burrito_config()}
      else
        {& &1, []}
      end

    [
      boombox:
        [
          steps: [:assemble, &restore_symlinks/1, burrito_wrap]
        ] ++
          burrito_config
    ]
  end

  defp burrito_config() do
    current_os =
      case :os.type() do
        {:win32, _} -> :windows
        {:unix, :darwin} -> :darwin
        {:unix, :linux} -> :linux
      end

    arch_string =
      :erlang.system_info(:system_architecture)
      |> to_string()
      |> String.downcase()
      |> String.split("-")
      |> List.first()

    current_cpu =
      case arch_string do
        "x86_64" -> :x86_64
        "arm64" -> :aarch64
        "aarch64" -> :aarch64
        _ -> :unknown
      end

    [
      burrito: [
        targets: [
          current: [os: current_os, cpu: current_cpu]
        ]
      ]
    ]
  end

  # mix release doesn't preserve symlinks, but replaces
  # them with whatever they point to, while
  # bundlex uses symlinks to provide precompiled deps.
  # That makes the release size enormous, so this workaroud
  # recreates the symlinks by replacing the copied data
  # with new symlinks pointing to bundlex's
  # priv/shared/precompiled directory
  defp restore_symlinks(release) do
    base_dir = "#{__DIR__}/_build/dev/rel/boombox/lib"

    shared =
      Path.wildcard("#{base_dir}/bundlex*/priv/shared/precompiled/*")
      |> Enum.map(&Path.relative_to(&1, base_dir))
      |> Map.new(&{Path.basename(&1), &1})

    Path.wildcard("#{base_dir}/*/priv/bundlex/*/*")
    |> Enum.each(fn path ->
      name = Path.basename(path)

      case shared[name] do
        nil ->
          :ok

        shared_dir ->
          File.rm_rf!(path)
          depth = path |> Path.relative_to(base_dir) |> Path.split() |> length()
          ln = String.duplicate("../", depth - 1) <> shared_dir
          dbg(path)
          dbg(ln)
          File.ln_s!(ln, path)
      end
    end)

    release
  end
end<|MERGE_RESOLUTION|>--- conflicted
+++ resolved
@@ -47,15 +47,8 @@
   defp deps do
     [
       {:membrane_core, "~> 1.2"},
-<<<<<<< HEAD
-      {:membrane_transcoder_plugin,
-       github: "membraneframework/membrane_transcoder_plugin",
-       ref: "991718d00709b0f5de47f056f7110b19fe63a7e9"},
+      {:membrane_transcoder_plugin, "~> 0.3.0"},
       {:membrane_webrtc_plugin, "~> 0.25.0"},
-=======
-      {:membrane_transcoder_plugin, "~> 0.2.2"},
-      {:membrane_webrtc_plugin, "~> 0.24.0"},
->>>>>>> ac830650
       {:membrane_mp4_plugin, "~> 0.35.2"},
       {:membrane_realtimer_plugin, "~> 0.9.0"},
       {:membrane_http_adaptive_stream_plugin, "~> 0.18.5"},
